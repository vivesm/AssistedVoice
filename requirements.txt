# Core dependencies  
faster-whisper==1.0.3          # Speech recognition (optimized)
ollama==0.4.7                  # LLM interface
openai==1.63.2                 # OpenAI API client
requests==2.32.3               # HTTP library
rich==13.9.4                   # Terminal UI
sounddevice==0.5.3             # Audio capture
numpy==2.3.5                  # Audio processing

# Audio processing
# pyaudio==0.2.14                # Audio I/O
webrtcvad==2.0.10              # Voice activity detection

# Configuration
pyyaml==6.0.3                  # Config file parsing
python-dotenv==1.2.1           # Environment variables
pydantic==2.12.5                # Data validation

# Text-to-Speech
pyttsx3==2.99                  # Fallback TTS engine
edge-tts==7.2.7                # Microsoft Edge TTS

# Web interface
<<<<<<< HEAD
python-socketio[asyncio]==5.15.1 # Socket.IO
=======
python-socketio[asyncio]==5.15.1  # Socket.IO
>>>>>>> fb3ace2b
fastapi==0.125.0               # Modern async web framework
uvicorn[standard]==0.38.0      # ASGI server
jinja2==3.1.6                 # Template engine
aiofiles==25.1.0              # Async file I/O
httpx==0.28.1                  # Async HTTP client

# Utilities
keyboard==0.13.5               # Keyboard input detection
Pillow==11.1.0                 # Image processing

# ChatLink dependencies (Unified Backend)
websocket-client               # Signal WebSocket client
google-generativeai            # Google Gemini API

# Testing
pytest==9.0.2                  # Testing framework
pytest-cov==7.0.0              # Coverage reporting<|MERGE_RESOLUTION|>--- conflicted
+++ resolved
@@ -21,11 +21,7 @@
 edge-tts==7.2.7                # Microsoft Edge TTS
 
 # Web interface
-<<<<<<< HEAD
 python-socketio[asyncio]==5.15.1 # Socket.IO
-=======
-python-socketio[asyncio]==5.15.1  # Socket.IO
->>>>>>> fb3ace2b
 fastapi==0.125.0               # Modern async web framework
 uvicorn[standard]==0.38.0      # ASGI server
 jinja2==3.1.6                 # Template engine
