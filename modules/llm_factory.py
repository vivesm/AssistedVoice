"""
Factory for creating appropriate LLM instances based on server type
"""
import logging
from typing import Optional
from .config_helper import get_server_config
from .llm import OllamaLLM, OptimizedOllamaLLM
from .llm_lmstudio import LMStudioLLM
<<<<<<< HEAD
from .llm_cloud import OpenAILLM, GeminiLLM
from .llm_base import BaseLLM
=======
from .llm_base import BaseLLM, NullLLM
>>>>>>> fb3ace2b

logger = logging.getLogger(__name__)


def create_llm(config: dict, optimized: bool = True) -> BaseLLM:
    """
    Create appropriate LLM instance based on server configuration
    
    Args:
        config: Configuration dictionary
        optimized: Whether to use optimized version (with caching) for Ollama
        
    Returns:
        BaseLLM instance (OllamaLLM, LMStudioLLM, etc.)
    """
    server_config = get_server_config(config)
    server_type = server_config.get('type', 'ollama')
    
    logger.info(f"Creating LLM instance for server type: {server_type}")
    
    try:
        if server_type == 'ollama':
            # Use Ollama implementation
            if optimized and config.get('performance', {}).get('cache_responses', True):
                logger.info("Using optimized Ollama with caching")
                return OptimizedOllamaLLM(config)
            else:
                logger.info("Using standard Ollama")
                return OllamaLLM(config)
        
        elif server_type == 'lm-studio':
            # Use LM Studio implementation
            logger.info("Using LM Studio OpenAI-compatible API")
            return LMStudioLLM(config)

        elif server_type == 'openai':
            logger.info("Using OpenAI Native API")
            llm = OpenAILLM(config)
            llm.setup()
            return llm

        elif server_type == 'gemini':
            logger.info("Using Google Gemini API")
            llm = GeminiLLM(config)
            llm.setup()
            return llm
        
        elif server_type == 'custom':
            # For custom servers, try to detect the type
            detected_type = detect_server_type(server_config['base_url'])
            logger.info(f"Detected server type: {detected_type}")
            
            if detected_type == 'ollama':
                return OllamaLLM(config) if not optimized else OptimizedOllamaLLM(config)
            elif detected_type == 'lm-studio':
                return LMStudioLLM(config)
            else:
                # Default to Ollama for unknown types
                logger.warning("Unknown server type, defaulting to Ollama")
                return OllamaLLM(config)
        
        else:
            # Default to Ollama for unknown types
            logger.warning(f"Unknown server type '{server_type}', defaulting to Ollama")
            return OllamaLLM(config)
    
    except Exception as e:
        logger.error(f"Failed to create LLM instance: {e}")
        logger.info("Falling back to default Ollama configuration (no-op host)")
        
        try:
            # Fallback to default Ollama but don't crash if it fails too
            fallback_config = config.copy()
            fallback_config['server'] = {
                'type': 'ollama',
                'host': 'localhost',
                'port': 11434
            }
            return OllamaLLM(fallback_config)
        except Exception as final_e:
            logger.error(f"Ultimate failure to initialize LLM: {final_e}")
            # Instead of crashing, return a NullLLM that reports the error gracefully
            return NullLLM(config, error_message=str(e))


def detect_server_type(base_url: str) -> str:
    """
    Detect the type of LLM server by checking its endpoints
    
    Args:
        base_url: Base URL of the server
        
    Returns:
        'ollama', 'lm-studio', or 'unknown'
    """
    import requests
    
    # Remove trailing slash
    base_url = base_url.rstrip('/')
    
    # Check for Ollama
    try:
        response = requests.get(f"{base_url}/api/tags", timeout=2)
        if response.status_code == 200:
            logger.info("Detected Ollama server")
            return 'ollama'
    except Exception:
        pass
    
    # Check for LM Studio (OpenAI-compatible)
    try:
        response = requests.get(f"{base_url}/v1/models", timeout=2)
        if response.status_code == 200:
            logger.info("Detected LM Studio server")
            return 'lm-studio'
    except Exception:
        pass
    
    # Check if base URL already includes /v1 (common for OpenAI-compatible)
    if '/v1' in base_url:
        try:
            response = requests.get(f"{base_url}/models", timeout=2)
            if response.status_code == 200:
                logger.info("Detected OpenAI-compatible server (likely LM Studio)")
                return 'lm-studio'
        except Exception:
            pass
    
    logger.warning("Could not detect server type")
    return 'unknown'


def test_llm_connection(config: dict) -> tuple[bool, str, str]:
    """
    Test connection to LLM server with current configuration
    
    Args:
        config: Configuration dictionary
        
    Returns:
        Tuple of (success, message, server_type)
    """
    try:
        # Try to create LLM instance
        llm = create_llm(config, optimized=False)
        
        # Test the connection
        success, message = llm.test_connection()
        
        # Get server type
        server_type = get_server_config(config).get('type', 'unknown')
        
        return success, message, server_type
    
    except Exception as e:
        return False, f"Failed to test connection: {str(e)}", 'unknown'


def switch_llm_server(current_llm: Optional[BaseLLM], new_config: dict) -> BaseLLM:
    """
    Switch to a different LLM server, preserving conversation if possible
    
    Args:
        current_llm: Current LLM instance (if any)
        new_config: New configuration to use
        
    Returns:
        New BaseLLM instance
    """
    # Save conversation history if exists
    conversation_history = None
    if current_llm:
        conversation_history = current_llm.conversation.messages.copy()
        logger.info(f"Preserving {len(conversation_history)} messages from previous conversation")
    
    # Create new LLM instance
    new_llm = create_llm(new_config)
    
    # Restore conversation history if available
    if conversation_history:
        new_llm.conversation.messages = conversation_history
        logger.info("Conversation history restored")
    
    return new_llm<|MERGE_RESOLUTION|>--- conflicted
+++ resolved
@@ -6,12 +6,9 @@
 from .config_helper import get_server_config
 from .llm import OllamaLLM, OptimizedOllamaLLM
 from .llm_lmstudio import LMStudioLLM
-<<<<<<< HEAD
 from .llm_cloud import OpenAILLM, GeminiLLM
-from .llm_base import BaseLLM
-=======
 from .llm_base import BaseLLM, NullLLM
->>>>>>> fb3ace2b
+
 
 logger = logging.getLogger(__name__)
 
