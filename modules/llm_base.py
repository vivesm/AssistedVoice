"""
Base LLM interface for multiple server types
"""
from abc import ABC, abstractmethod
from typing import Generator, Dict, Any, Optional, List
from dataclasses import dataclass
from datetime import datetime
import logging

logger = logging.getLogger(__name__)


@dataclass
class Message:
    """Unified message format for all LLM implementations"""
    role: str  # 'user', 'assistant', or 'system'
    content: str
<<<<<<< HEAD
    images: Optional[List[str]] = None  # Paths or base64 data
=======
    images: Optional[List[str]] = None  # List of base64-encoded images
>>>>>>> fb3ace2b
    timestamp: datetime = None
    
    def __post_init__(self):
        if self.timestamp is None:
            self.timestamp = datetime.now()
    
    def to_dict(self) -> Dict[str, Any]:
        """Convert to dictionary format"""
<<<<<<< HEAD
        data = {"role": self.role, "content": self.content}
        if self.images:
            data["images"] = self.images
        return data
=======
        result = {"role": self.role, "content": self.content}
        if self.images:
            result["images"] = self.images
        return result
>>>>>>> fb3ace2b


class ConversationManagerBase:
    """Base conversation management for all LLM types"""
    
    def __init__(self, max_history: int = 10, max_tokens: int = 4096):
        self.messages: List[Message] = []
        self.max_history = max_history
        self.max_tokens = max_tokens
    
    def add_message(self, role: str, content: str, images: Optional[List[str]] = None) -> Message:
        """Add a message to the conversation"""
        message = Message(role=role, content=content, images=images)
        self.messages.append(message)
        
        # Trim history if needed (keep pairs)
        if len(self.messages) > self.max_history * 2:
            self.messages = self.messages[-self.max_history * 2:]
        
        return message
    
    def get_context(self, system_prompt: Optional[str] = None) -> List[Dict[str, Any]]:
        """Get conversation context for LLM"""
        context = []
        
        # Add system prompt if provided
        if system_prompt:
            context.append({"role": "system", "content": system_prompt})
        
        # Add conversation history
        for msg in self.messages:
            context.append(msg.to_dict())
        
        return context
    
    def clear(self):
        """Clear conversation history"""
        self.messages = []
        logger.info("Conversation history cleared")
    
    def get_summary(self) -> str:
        """Get a summary of the conversation"""
        if not self.messages:
            return "No conversation yet"
        
        summary = f"Conversation ({len(self.messages)} messages):\n"
        for msg in self.messages[-6:]:  # Last 3 exchanges
            role = "You" if msg.role == "user" else "Assistant"
            summary += f"{role}: {msg.content[:100]}...\n"
        
        return summary


class BaseLLM(ABC):
    """Abstract base class for all LLM implementations"""
    
    def __init__(self, config: dict):
        """
        Initialize the LLM with configuration
        
        Args:
            config: Configuration dictionary containing server and model settings
        """
        self.config = config
        self.conversation = ConversationManagerBase(
            max_tokens=config.get('context_window', 4096)
        )
        self.model = None
        self.client = None
    
    @abstractmethod
    def setup(self):
        """Initialize the LLM client and verify connection"""
        pass
    
    @abstractmethod
    def generate(self, prompt: str, stream: bool = True, images: Optional[List[str]] = None) -> Generator[str, None, None]:
        """
        Generate response from the LLM
        
        Args:
            prompt: The user's input prompt
            stream: Whether to stream the response
            images: Optional list of image paths or base64 data for vision models
            
        Yields:
            Response chunks as strings
        """
        pass
    
    @abstractmethod
    def list_models(self) -> List[str]:
        """
        List available models on the server
        
        Returns:
            List of model names
        """
        pass
    
    @abstractmethod
    def test_connection(self) -> tuple[bool, str]:
        """
        Test connection to the LLM server
        
        Returns:
            Tuple of (success, message)
        """
        pass
    
    def generate_complete(self, prompt: str, images: Optional[List[str]] = None) -> str:
        """
        Generate complete response (non-streaming)
        
        Args:
            prompt: The user's input prompt
            images: Optional list of images
            
        Returns:
            Complete response as a string
        """
        response = ""
        for chunk in self.generate(prompt, stream=False, images=images):
            response += chunk
        return response
    
    def clear_conversation(self):
        """Clear conversation history"""
        self.conversation.clear()
    
    def get_conversation_summary(self) -> str:
        """Get conversation summary"""
        return self.conversation.get_summary()
    
    def get_model_info(self) -> Dict[str, Any]:
        """
        Get information about the current model
        
        Returns:
            Dictionary with model information
        """
        return {
            "model": self.model,
            "type": self.__class__.__name__,
            "server": getattr(self, 'server_url', 'unknown'),
            "conversation_length": len(self.conversation.messages)
        }


class NullLLM(BaseLLM):
    """Fallback LLM for when connections fail"""
    
    def __init__(self, config: dict, error_message: str = "LLM not connected"):
        super().__init__(config)
        self.model = "Disconnected"
        self.error_message = error_message
        
    def setup(self):
        pass
        
    def list_models(self) -> List[str]:
        return []
        
    def test_connection(self) -> tuple[bool, str]:
        return False, self.error_message
        
    def generate(self, prompt: str, stream: bool = True) -> Generator[str, None, None]:
        yield f"Error: {self.error_message}. Please check your configuration and ensure the LLM server is accessible."<|MERGE_RESOLUTION|>--- conflicted
+++ resolved
@@ -15,11 +15,8 @@
     """Unified message format for all LLM implementations"""
     role: str  # 'user', 'assistant', or 'system'
     content: str
-<<<<<<< HEAD
     images: Optional[List[str]] = None  # Paths or base64 data
-=======
-    images: Optional[List[str]] = None  # List of base64-encoded images
->>>>>>> fb3ace2b
+
     timestamp: datetime = None
     
     def __post_init__(self):
@@ -28,17 +25,11 @@
     
     def to_dict(self) -> Dict[str, Any]:
         """Convert to dictionary format"""
-<<<<<<< HEAD
         data = {"role": self.role, "content": self.content}
         if self.images:
             data["images"] = self.images
         return data
-=======
-        result = {"role": self.role, "content": self.content}
-        if self.images:
-            result["images"] = self.images
-        return result
->>>>>>> fb3ace2b
+
 
 
 class ConversationManagerBase:
