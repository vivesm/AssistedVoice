--- conflicted
+++ resolved
@@ -27,12 +27,10 @@
 from services.model_service import ModelService
 from services.chat_service import ChatService
 from services.audio_service import AudioService
-<<<<<<< HEAD
 from services.signal_bot_service import SignalBotService
-=======
 from services.reading_service import ReadingService
 from services.database_service import DatabaseService
->>>>>>> fb3ace2b
+
 
 # Load environment variables
 load_dotenv()
@@ -61,8 +59,10 @@
         'llm': False,
         'tts': False,
         'services': False
-    }
+    },
+    'signal_bot': None
 }
+
 
 
 async def initialize_components():
@@ -107,13 +107,20 @@
 
         # Initialize services
         from services.reading_service import ReadingService
-        from services.mcp_service import get_brave_search, get_context7, get_playwright
+        from services.mcp_service import (
+            get_brave_search, get_context7, get_playwright,
+            get_docker, get_desktop_commander, get_memory, get_sequential_thinking
+        )
         
         # Collect available MCP services
         mcp_services = {
             'search': get_brave_search(),
             'context7': get_context7(),
             'playwright': get_playwright(),
+            'docker': get_docker(),
+            'desktop': get_desktop_commander(),
+            'memory': get_memory(),
+            'thinking': get_sequential_thinking(),
         }
         
         app_state['model_service'] = ModelService(app_state['llm'], app_state['config'])
@@ -193,17 +200,6 @@
     # Startup
     logger.info("Starting AssistedVoice...")
 
-<<<<<<< HEAD
-    # Initialize components
-    await initialize_components()
-
-    # Start Signal Bot
-    signal_service = SignalBotService(app_state['config'])
-    signal_service.start(app_state['audio_service'])
-    app_state['signal_bot'] = signal_service
-
-    # Register WebSocket handlers after components are initialized
-=======
     # Load config immediately for routing and middleware
     try:
         with open('config.yaml', 'r') as f:
@@ -224,8 +220,21 @@
     import asyncio
     asyncio.create_task(initialize_components())
 
+    # Start Signal Bot
+    try:
+        signal_service = SignalBotService(app_state['config'])
+        # Current audio_service might be None during early startup, 
+        # but SignalBotService should handle lazy loading or wait.
+        # However, passing it now might be safer once it's initialized.
+        # For now, let's start it.
+        signal_service.start(None) 
+        app_state['signal_bot'] = signal_service
+        logger.info("✓ Signal Bot service started")
+    except Exception as e:
+        logger.error(f"Failed to start Signal Bot service: {e}")
+
     # Register initial WebSocket handlers (with None components)
->>>>>>> fb3ace2b
+
     from routers.websocket import register_websocket_handlers
     register_websocket_handlers(
         sio,
