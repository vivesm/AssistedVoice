# AssistedVoice: Unified High-Performance AI Backend

AssistedVoice is an intelligent AI bridge and execution engine designed to provide high-performance LLM, transcription, and vision capabilities to remote clients like [ChatLink](https://github.com/vives/ChatLink).

## Core Capabilities

### 🧠 Unified LLM Orchestration
- **Engine Agnostic**: Switch seamlessly between **Ollama** (Local), **OpenAI** (Cloud), and **Gemini** (Cloud).
- **Persistent Memory**: Conversation history is maintained even when switching between different models or engines.
- **Optimized Caching**: Response caching for common local queries to minimize latency.

### 👁️ Multimodal Intelligence
- **Vision-Aware Routing**: Automatically detects image attachments and routes them to vision-capable models (e.g., `qwen3-vl:8b`) regardless of the currently active text model.
- **Smart Transcription**: Integrated Whisper service with base64 support for instant voice-to-text processing.

### ⚡ REST & Socket Integration
- **Unified Chat API**: `/api/chat` handles text and multimodal (images) payloads in a single request.
- **External Control**: `/api/backend/switch` and `/api/models/switch` allow remote clients to reconfigure the server's AI engine on the fly.
- **WebSocket Streaming**: Real-time response streaming for ultra-fast user feedback.

## Setup

1. **Environment Configuration**:
   Create a `.env` file with your cloud API keys:
   ```env
   OPENAI_API_KEY=your_key
   GEMINI_API_KEY=your_key
   ```

2. **Installation**:
   ```bash
   python3 -m venv venv
   source venv/bin/activate
   pip install -r requirements.txt
   ```

3. **Running the Server**:
   ```bash
   python web_assistant.py
   ```
   The server defaults to port `5001`.

<<<<<<< HEAD
## Remote Client Integration (ChatLink)
=======
### 🔧 MCP Tools Integration (NEW)
Your assistant can automatically use external tools via Docker MCP servers:

| Intent | Trigger Phrases | Tool Used | Capability |
|--------|----------------|-----------|------------|
| **Web Search** | "search for...", "what's the latest...", "current news about..." | Brave Search | Real-time web results |
| **Code Docs** | "docs for...", "how to use...", "documentation..." | Context7 | Up-to-date library docs |
| **Browse Web** | "open...", "visit...", "browse..." | Playwright | Read page content |

Additional MCP services available for custom integrations:
- **Docker MCP**: Manage containers, images, logs
- **Desktop Commander**: File system, terminal commands, process management

**Setup**: Requires Docker Desktop with MCP images pulled. See MCP configuration below.

### 🚀 Optimized for Apple Silicon
- Metal Performance Shaders acceleration
- Whisper models for accurate transcription
- Multiple Ollama models available
- Fast response times with local processing
>>>>>>> fb3ace2b

AssistedVoice is specifically optimized to work with the ChatLink Signal bot. 

<<<<<<< HEAD
- **Voice Notes**: ChatLink sends voice attachments to Sagan. Sagan transcribes them and processes the query.
- **Model Switching**: ChatLink can change Sagan's active model remotely using Signal commands like `/ollama` or `/openai`.
=======
### Prerequisites
- macOS (optimized for Apple Silicon)
- Python 3.8+
- 8GB+ RAM (16GB+ recommended)
- Homebrew installed

### Installation

```bash
# 1. Clone the repository
git clone https://github.com/vivesm/AssistedVoice.git
cd AssistedVoice

# 2. Install Ollama (if not already installed)
curl -fsSL https://ollama.com/install.sh | sh

# 3. Pull an Ollama model
ollama pull llama3.2:3b  # Fast, lightweight
# or
ollama pull deepseek-r1:8b  # Better quality
# or
ollama pull mistral:7b  # Good balance

# 4. Run the setup script
./setup.sh

# This will:
# - Create a Python virtual environment
# - Install all dependencies
# - Download Whisper model
```

### Usage

#### Start the Application

```bash
# 1. Start Ollama (if not already running)
ollama serve

# 2. Start AssistedVoice
./start.sh

# 3. Open your browser to:
http://localhost:5001
```

#### Using the Web Interface

1. **Voice Input**: Click and hold the microphone button, speak, then release
2. **Text Input**: Type in the text box and press Enter or click Send
3. **Model Selection**: Choose your preferred Ollama model from the dropdown (if available)
4. **Clear Chat**: Click the Clear Chat button to start fresh

## Web Interface Controls

| Control | Action |
|---------|--------|
| **Microphone Button** | Click and hold to record voice |
| **Mute Button** | Toggle voice output on/off instantly |
| **Text Input** | Type messages directly |
| **Send Button** | Send typed message |
| **Clear Button** | Clear conversation history |
| **Speaker Button (🔊)** | Replay any assistant message with TTS |
| **Model Selector** | Switch between Ollama models with automatic fallback |
| **Whisper Selector** | Choose speech recognition model (tiny to turbo) |
| **Voice Engine** | Select TTS engine: Neural (Edge), Classic (macOS), or Text Only |
| **Voice Selector** | Choose specific voice for selected TTS engine |

## Configuration

Edit `config.yaml` to customize:

### Language Models
```yaml
ollama:
  model: "llama3.2:3b"        # Primary model (change to any installed model)
  fallback_model: "mistral:7b"  # Fallback if primary fails
  temperature: 0.7             # Response creativity (0.0-1.0)
```

### Speech Recognition
```yaml
whisper:
  model: "turbo"              # Options: tiny, base, small, medium, large, turbo
  language: "en"              # Language code
```

### Text-to-Speech
```yaml
tts:
  engine: "edge-tts"          # Options: edge-tts, macos, pyttsx3, none
  
  # Edge TTS voices (realistic neural voices)
  edge_voice: "en-US-JennyNeural"  # Female US voice
  # Other options:
  # - en-US-GuyNeural (Male US)
  # - en-US-AriaNeural (Female US, younger)
  # - en-GB-SoniaNeural (Female British)
  # - en-GB-RyanNeural (Male British)
  # Run: edge-tts --list-voices for full list
  
  # macOS voices
  voice: "Samantha"           # macOS voice name
  rate: 180                   # Words per minute
```

### MCP Tools (Docker)
MCP (Model Context Protocol) tools extend your assistant with external capabilities via Docker containers.

**Prerequisites:**
- Docker Desktop installed and running
- MCP Docker images pulled

**Pull the MCP images:**
```bash
docker pull mcp/brave-search      # Web search
docker pull mcp/context7          # Code documentation
docker pull mcp/playwright        # Browser automation
docker pull mcp/docker            # Container management
docker pull mcp/desktop-commander # File system & terminal
```

**Environment variables (`.env`):**
```bash
BRAVE_API_KEY=your-brave-api-key  # Get from https://brave.com/search/api/
```

**Available MCP Services:**
| Service | Docker Image | Capabilities |
|---------|--------------|--------------|
| Brave Search | `mcp/brave-search` | Web, news, image, video search |
| Context7 | `mcp/context7` | Library documentation lookup |
| Playwright | `mcp/playwright` | Browser automation, screenshots |
| Docker | `mcp/docker` | Container/image management |
| Desktop Commander | `mcp/desktop-commander` | File CRUD, terminal, processes |

**Usage in code:**
```python
from services.mcp_service import (
    get_brave_search, get_context7, get_playwright,
    get_docker, get_desktop_commander
)

# Web search
results = get_brave_search().search("AI news")

# Get library docs
docs = get_context7().lookup_docs("fastapi", topic="routing")

# Browse a page
content = get_playwright().get_page_content("https://example.com")
```


## Models

### Recommended Models by Hardware

#### 8GB RAM
| Component | Model | Notes |
|-----------|-------|-------|
| **LLM** | llama3.2:3b | Fast and lightweight |
| **Speech** | Whisper base/small | Good balance |
| **TTS** | None (text-only) | Saves resources |

#### 16GB+ RAM
| Component | Model | Notes |
|-----------|-------|-------|
| **LLM** | deepseek-r1:8b or mistral:7b | Better quality |
| **Speech** | Whisper turbo/large | Best accuracy |
| **TTS** | macOS voices | Native and fast |

### Alternative Models

#### For Faster Response:
- **LLM**: Llama 3.2 3B or TinyLlama 1.1B
- **Speech**: Whisper base or small

#### For Better Quality:
- **LLM**: DeepSeek R1 32B (needs 20GB VRAM)
- **Speech**: Whisper large-v3

## Architecture

```
AssistedVoice/
├── web_assistant.py       # Main FastAPI application with lifespan management
├── config.yaml           # Configuration
├── routers/              # FastAPI route handlers
│   ├── api.py           # REST API endpoints (async)
│   ├── pages.py         # Page routes with Jinja2
│   └── websocket.py     # Async Socket.IO event handlers
├── services/            # Business logic layer
│   ├── chat_service.py  # Chat with MCP tool integration
│   ├── mcp_service.py   # Docker MCP client (Brave, Context7, Playwright, Docker, Desktop Commander)
│   ├── audio_service.py # Audio processing
│   └── model_service.py # Model switching and management
├── modules/             # Core components
│   ├── stt.py          # Speech recognition (Whisper)
│   ├── llm.py          # Language model (Ollama)
│   ├── llm_factory.py  # LLM creation and configuration
│   ├── llm_lmstudio.py # LM Studio integration
│   ├── tts.py          # Text-to-speech engines
│   └── ui.py           # Terminal UI (legacy)
├── models/             # Pydantic schemas and Whisper models
│   ├── schemas.py      # Request/response validation models
│   └── whisper/        # Downloaded Whisper models (gitignored)
├── static/             # Frontend assets
│   ├── app.js          # JavaScript with audio management
│   └── style-simple.css # Modern glassmorphic styling
├── templates/          # Jinja2 templates
│   └── index.html      # Main web UI
├── tests/              # Test suite
│   ├── unit/          # Unit tests
│   └── integration/   # Integration tests
├── archive/           # Legacy versions
└── logs/              # Conversation logs
```

## Performance Optimization

### For Apple Silicon (M1/M2/M3)
The system automatically detects and uses Metal Performance Shaders for acceleration.

### Memory Usage
- **Minimum**: 8GB RAM (with small models)
- **Recommended**: 16GB RAM
- **Optimal**: 32GB+ RAM (for larger models)

### Model Download Times
- Whisper Turbo: ~2-3 minutes
- DeepSeek R1 8B: ~5-10 minutes
- Llama 3.2 3B: ~2-3 minutes

## Troubleshooting

### Ollama Not Running
```bash
# Start Ollama service
ollama serve

# Check available models
ollama list
```

### Audio Issues on macOS
```bash
# Install PortAudio for Apple Silicon
brew install portaudio

# Reinstall PyAudio
pip uninstall pyaudio
pip install --no-cache-dir pyaudio
```

### Model Not Found
```bash
# Pull the model manually
ollama pull llama3.2:3b
ollama pull mistral:7b
ollama pull deepseek-r1:8b
```

### Permission Issues
```bash
# Grant terminal microphone access
System Preferences → Security & Privacy → Microphone → Terminal
```

## Enhanced User Experience

### Performance Metrics
Each assistant response displays real-time performance metrics:
- **Total Response Time**: Complete time from question to answer (e.g., "2.14s total")
- **First Token Time**: Latency to first response chunk (e.g., "0.31s first")
- **Tokens Per Second**: Generation speed (e.g., "18.5 tokens/s")

Metrics appear as subtle blue badges below each message, helping you understand model performance and identify any latency issues.

### Developer Tools & Debugging

**Request/Response Logging**
The application includes comprehensive logging for debugging and observability:
- All WebSocket requests and responses are logged with ISO timestamps
- Connection state changes are tracked and logged (connecting, connected, disconnected, error)
- Enable/disable logging via `REQUEST_LOG_ENABLED` flag in `static/app.js`
- Logs appear in browser console with color-coded prefixes:
  - `[REQUEST]` - Outgoing WebSocket events
  - `[RESPONSE]` - Incoming WebSocket events
  - `[CONNECTION]` - Connection state changes

**Example Console Output:**
```
[CONNECTION] 2025-01-22T19:30:00.123Z - State: connecting Initializing WebSocket connection
[CONNECTION] 2025-01-22T19:30:01.456Z - State: connected Successfully connected to server
[REQUEST] 2025-01-22T19:30:15.789Z - process_text {textLength: 21, enable_tts: true}
[RESPONSE] 2025-01-22T19:30:16.012Z - response_chunk {model: "llama3.2:3b", length: 42}
```

This logging system helps diagnose:
- WebSocket connection issues
- Request/response timing
- Model selection problems
- TTS and audio processing issues

### Visual Feedback
- **Typing Dots Animation**: Animated dots appear while the assistant is generating a response
- **Blinking Cursor**: Visual indicator during streaming responses
- **Loading Overlays**: Full-screen loading indicators with progress bars for model operations
- **Status Indicators**: Real-time status updates (Ready, Recording, Processing, Speaking)
- **Model Identification**: Each assistant response shows which model generated it
- **Speaker Buttons**: Click the 🔊 button on any assistant message to replay it with TTS
- **Conversation Persistence**: Chat history automatically saves and restores on page refresh

### Performance Optimizations
- **Model Fallback**: Automatic fallback to working models when problematic models are selected
- **Fast Model Switching**: Instant switching between available Ollama models
- **Optimized Whisper**: Direct turbo model support for fastest speech recognition
- **Streaming Responses**: Real-time response generation with visual indicators

## Advanced Features

### Custom System Prompts
Edit the `system_prompt` in config.yaml to customize the assistant's personality:

```yaml
ollama:
  system_prompt: |
    You are a helpful coding assistant specializing in Python.
    Provide concise, accurate responses with code examples.
```

### Conversation History
Conversations are automatically saved to `logs/` directory with timestamps.

### Response Caching
Common responses are cached for instant replies. Configure in:

```yaml
performance:
  cache_responses: true
  max_cache_size: 100
```

## Development

### Running in Development Mode
```bash
# Make sure Ollama Server is running
ollama serve

# Activate virtual environment
source venv/bin/activate

# Run the web server with auto-reload
python web_assistant.py
# Or use uvicorn directly:
# uvicorn web_assistant:socket_app --reload --port 5001
```

The server runs with **uvicorn** in development mode with automatic code reloading enabled. Any changes to Python files will automatically restart the server.

### API Documentation
FastAPI provides automatic interactive API documentation:
- **Swagger UI**: http://localhost:5001/docs
- **ReDoc**: http://localhost:5001/redoc

These interfaces allow you to:
- View all available endpoints
- Test API calls directly from the browser
- See request/response schemas
- Understand Pydantic models

### Using Different Ports
```bash
# Edit web_assistant.py and change:
uvicorn.run(
    "web_assistant:socket_app",
    host=host,
    port=5001,  # Change to your preferred port
    reload=debug_mode
)

# Or set via environment variable:
export PORT=8000
python web_assistant.py
```
>>>>>>> fb3ace2b

## Privacy & Security
- **Local Priority**: Prefers local Ollama models unless specifically instructed to use cloud backends.
- **Secure Provisioning**: Keeps API keys on the server (Sagan), so clients (Atom) only need to communicate with the local bridge.

---
**Powering your remote intelligence.** 🚀<|MERGE_RESOLUTION|>--- conflicted
+++ resolved
@@ -6,43 +6,18 @@
 
 ### 🧠 Unified LLM Orchestration
 - **Engine Agnostic**: Switch seamlessly between **Ollama** (Local), **OpenAI** (Cloud), and **Gemini** (Cloud).
-- **Persistent Memory**: Conversation history is maintained even when switching between different models or engines.
+- **Persistent Memory**: Conversation history is maintained even when switching between different models or engines (SQLite backend).
 - **Optimized Caching**: Response caching for common local queries to minimize latency.
 
 ### 👁️ Multimodal Intelligence
 - **Vision-Aware Routing**: Automatically detects image attachments and routes them to vision-capable models (e.g., `qwen3-vl:8b`) regardless of the currently active text model.
-- **Smart Transcription**: Integrated Whisper service with base64 support for instant voice-to-text processing.
+- **Smart Transcription**: Integrated Whisper service with base64 support for instant voice-to-text processing (WAV/WebM support).
 
 ### ⚡ REST & Socket Integration
 - **Unified Chat API**: `/api/chat` handles text and multimodal (images) payloads in a single request.
 - **External Control**: `/api/backend/switch` and `/api/models/switch` allow remote clients to reconfigure the server's AI engine on the fly.
 - **WebSocket Streaming**: Real-time response streaming for ultra-fast user feedback.
 
-## Setup
-
-1. **Environment Configuration**:
-   Create a `.env` file with your cloud API keys:
-   ```env
-   OPENAI_API_KEY=your_key
-   GEMINI_API_KEY=your_key
-   ```
-
-2. **Installation**:
-   ```bash
-   python3 -m venv venv
-   source venv/bin/activate
-   pip install -r requirements.txt
-   ```
-
-3. **Running the Server**:
-   ```bash
-   python web_assistant.py
-   ```
-   The server defaults to port `5001`.
-
-<<<<<<< HEAD
-## Remote Client Integration (ChatLink)
-=======
 ### 🔧 MCP Tools Integration (NEW)
 Your assistant can automatically use external tools via Docker MCP servers:
 
@@ -51,419 +26,89 @@
 | **Web Search** | "search for...", "what's the latest...", "current news about..." | Brave Search | Real-time web results |
 | **Code Docs** | "docs for...", "how to use...", "documentation..." | Context7 | Up-to-date library docs |
 | **Browse Web** | "open...", "visit...", "browse..." | Playwright | Read page content |
+| **Docker** | "docker logs...", "list containers...", "docker ps" | Docker | Container management |
+| **Sequential Thinking** | "think step by step...", "analyze...", "let's think about..." | Thinking | Deep problem solving |
+| **Memory** | "remember...", "what do you know about...", "relation..." | Memory | Knowledge Graph |
+| **Desktop** | "run command...", "shell...", "list processes" | Desktop Commander | File system & Terminal |
 
-Additional MCP services available for custom integrations:
-- **Docker MCP**: Manage containers, images, logs
-- **Desktop Commander**: File system, terminal commands, process management
+**Setup**: Requires Docker Desktop with MCP images pulled.
 
-**Setup**: Requires Docker Desktop with MCP images pulled. See MCP configuration below.
+## Setup
 
-### 🚀 Optimized for Apple Silicon
-- Metal Performance Shaders acceleration
-- Whisper models for accurate transcription
-- Multiple Ollama models available
-- Fast response times with local processing
->>>>>>> fb3ace2b
-
-AssistedVoice is specifically optimized to work with the ChatLink Signal bot. 
-
-<<<<<<< HEAD
-- **Voice Notes**: ChatLink sends voice attachments to Sagan. Sagan transcribes them and processes the query.
-- **Model Switching**: ChatLink can change Sagan's active model remotely using Signal commands like `/ollama` or `/openai`.
-=======
 ### Prerequisites
 - macOS (optimized for Apple Silicon)
 - Python 3.8+
-- 8GB+ RAM (16GB+ recommended)
-- Homebrew installed
+- 16GB+ RAM recommended
+- Docker Desktop (for MCP tools)
 
-### Installation
+### 1. Environment Configuration
+Create a `.env` file with your API keys:
+```env
+OPENAI_API_KEY=your_key
+GEMINI_API_KEY=your_key
+BRAVE_API_KEY=your_brave_key # For web search
+```
 
+### 2. Installation
 ```bash
-# 1. Clone the repository
+# Clone the repository
 git clone https://github.com/vivesm/AssistedVoice.git
 cd AssistedVoice
 
-# 2. Install Ollama (if not already installed)
-curl -fsSL https://ollama.com/install.sh | sh
-
-# 3. Pull an Ollama model
-ollama pull llama3.2:3b  # Fast, lightweight
-# or
-ollama pull deepseek-r1:8b  # Better quality
-# or
-ollama pull mistral:7b  # Good balance
-
-# 4. Run the setup script
+# Run the setup script
 ./setup.sh
-
-# This will:
-# - Create a Python virtual environment
-# - Install all dependencies
-# - Download Whisper model
 ```
 
-### Usage
-
-#### Start the Application
-
+### 3. Pull MCP Images (Optional)
 ```bash
-# 1. Start Ollama (if not already running)
-ollama serve
-
-# 2. Start AssistedVoice
-./start.sh
-
-# 3. Open your browser to:
-http://localhost:5001
+docker pull mcp/brave-search
+docker pull mcp/context7
+docker pull mcp/playwright
+docker pull mcp/docker
+docker pull mcp/desktop-commander
+docker pull mcp/memory
+docker pull mcp/sequential-thinking
 ```
 
-#### Using the Web Interface
+### 4. Running the Server
+```bash
+./start.sh
+```
+The server defaults to port `5001`.
 
-1. **Voice Input**: Click and hold the microphone button, speak, then release
-2. **Text Input**: Type in the text box and press Enter or click Send
-3. **Model Selection**: Choose your preferred Ollama model from the dropdown (if available)
-4. **Clear Chat**: Click the Clear Chat button to start fresh
-
-## Web Interface Controls
-
-| Control | Action |
-|---------|--------|
-| **Microphone Button** | Click and hold to record voice |
-| **Mute Button** | Toggle voice output on/off instantly |
-| **Text Input** | Type messages directly |
-| **Send Button** | Send typed message |
-| **Clear Button** | Clear conversation history |
-| **Speaker Button (🔊)** | Replay any assistant message with TTS |
-| **Model Selector** | Switch between Ollama models with automatic fallback |
-| **Whisper Selector** | Choose speech recognition model (tiny to turbo) |
-| **Voice Engine** | Select TTS engine: Neural (Edge), Classic (macOS), or Text Only |
-| **Voice Selector** | Choose specific voice for selected TTS engine |
-
-## Configuration
-
-Edit `config.yaml` to customize:
-
-### Language Models
-```yaml
-ollama:
-  model: "llama3.2:3b"        # Primary model (change to any installed model)
-  fallback_model: "mistral:7b"  # Fallback if primary fails
-  temperature: 0.7             # Response creativity (0.0-1.0)
-```
-
-### Speech Recognition
-```yaml
-whisper:
-  model: "turbo"              # Options: tiny, base, small, medium, large, turbo
-  language: "en"              # Language code
-```
-
-### Text-to-Speech
-```yaml
-tts:
-  engine: "edge-tts"          # Options: edge-tts, macos, pyttsx3, none
-  
-  # Edge TTS voices (realistic neural voices)
-  edge_voice: "en-US-JennyNeural"  # Female US voice
-  # Other options:
-  # - en-US-GuyNeural (Male US)
-  # - en-US-AriaNeural (Female US, younger)
-  # - en-GB-SoniaNeural (Female British)
-  # - en-GB-RyanNeural (Male British)
-  # Run: edge-tts --list-voices for full list
-  
-  # macOS voices
-  voice: "Samantha"           # macOS voice name
-  rate: 180                   # Words per minute
-```
-
-### MCP Tools (Docker)
-MCP (Model Context Protocol) tools extend your assistant with external capabilities via Docker containers.
-
-**Prerequisites:**
-- Docker Desktop installed and running
-- MCP Docker images pulled
-
-**Pull the MCP images:**
-```bash
-docker pull mcp/brave-search      # Web search
-docker pull mcp/context7          # Code documentation
-docker pull mcp/playwright        # Browser automation
-docker pull mcp/docker            # Container management
-docker pull mcp/desktop-commander # File system & terminal
-```
-
-**Environment variables (`.env`):**
-```bash
-BRAVE_API_KEY=your-brave-api-key  # Get from https://brave.com/search/api/
-```
-
-**Available MCP Services:**
-| Service | Docker Image | Capabilities |
-|---------|--------------|--------------|
-| Brave Search | `mcp/brave-search` | Web, news, image, video search |
-| Context7 | `mcp/context7` | Library documentation lookup |
-| Playwright | `mcp/playwright` | Browser automation, screenshots |
-| Docker | `mcp/docker` | Container/image management |
-| Desktop Commander | `mcp/desktop-commander` | File CRUD, terminal, processes |
-
-**Usage in code:**
-```python
-from services.mcp_service import (
-    get_brave_search, get_context7, get_playwright,
-    get_docker, get_desktop_commander
-)
-
-# Web search
-results = get_brave_search().search("AI news")
-
-# Get library docs
-docs = get_context7().lookup_docs("fastapi", topic="routing")
-
-# Browse a page
-content = get_playwright().get_page_content("https://example.com")
-```
-
-
-## Models
-
-### Recommended Models by Hardware
-
-#### 8GB RAM
-| Component | Model | Notes |
-|-----------|-------|-------|
-| **LLM** | llama3.2:3b | Fast and lightweight |
-| **Speech** | Whisper base/small | Good balance |
-| **TTS** | None (text-only) | Saves resources |
-
-#### 16GB+ RAM
-| Component | Model | Notes |
-|-----------|-------|-------|
-| **LLM** | deepseek-r1:8b or mistral:7b | Better quality |
-| **Speech** | Whisper turbo/large | Best accuracy |
-| **TTS** | macOS voices | Native and fast |
-
-### Alternative Models
-
-#### For Faster Response:
-- **LLM**: Llama 3.2 3B or TinyLlama 1.1B
-- **Speech**: Whisper base or small
-
-#### For Better Quality:
-- **LLM**: DeepSeek R1 32B (needs 20GB VRAM)
-- **Speech**: Whisper large-v3
+## Remote Client Integration (ChatLink)
+AssistedVoice is specifically optimized to work with the ChatLink Signal bot. 
+- **Voice Notes**: ChatLink sends voice attachments to AssistedVoice. It transcribes them and processes the query.
+- **Model Switching**: ChatLink can change the active model remotely using Signal commands.
+- **Multimodal Support**: Send images to the Signal bot and AssistedVoice will describe them using vision models.
 
 ## Architecture
 
 ```
 AssistedVoice/
-├── web_assistant.py       # Main FastAPI application with lifespan management
+├── web_assistant.py       # Main FastAPI application
 ├── config.yaml           # Configuration
 ├── routers/              # FastAPI route handlers
-│   ├── api.py           # REST API endpoints (async)
-│   ├── pages.py         # Page routes with Jinja2
-│   └── websocket.py     # Async Socket.IO event handlers
+│   ├── api.py           # REST API endpoints
+│   ├── pages.py         # Page routes
+│   └── websocket.py     # Async Socket.IO handlers
 ├── services/            # Business logic layer
-│   ├── chat_service.py  # Chat with MCP tool integration
-│   ├── mcp_service.py   # Docker MCP client (Brave, Context7, Playwright, Docker, Desktop Commander)
+│   ├── chat_service.py  # Chat with 7 MCP tool integration
+│   ├── mcp_service.py   # Docker MCP clients
 │   ├── audio_service.py # Audio processing
-│   └── model_service.py # Model switching and management
+│   ├── model_service.py # Model management
+│   └── database_service.py # SQLite persistence
 ├── modules/             # Core components
 │   ├── stt.py          # Speech recognition (Whisper)
 │   ├── llm.py          # Language model (Ollama)
-│   ├── llm_factory.py  # LLM creation and configuration
-│   ├── llm_lmstudio.py # LM Studio integration
-│   ├── tts.py          # Text-to-speech engines
-│   └── ui.py           # Terminal UI (legacy)
-├── models/             # Pydantic schemas and Whisper models
-│   ├── schemas.py      # Request/response validation models
-│   └── whisper/        # Downloaded Whisper models (gitignored)
-├── static/             # Frontend assets
-│   ├── app.js          # JavaScript with audio management
-│   └── style-simple.css # Modern glassmorphic styling
-├── templates/          # Jinja2 templates
-│   └── index.html      # Main web UI
-├── tests/              # Test suite
-│   ├── unit/          # Unit tests
-│   └── integration/   # Integration tests
-├── archive/           # Legacy versions
-└── logs/              # Conversation logs
+│   ├── llm_factory.py  # LLM creation factory
+│   └── tts.py          # Text-to-speech engines
+├── models/             # Pydantic schemas
+└── static/             # Frontend assets
 ```
 
 ## Performance Optimization
-
-### For Apple Silicon (M1/M2/M3)
-The system automatically detects and uses Metal Performance Shaders for acceleration.
-
-### Memory Usage
-- **Minimum**: 8GB RAM (with small models)
-- **Recommended**: 16GB RAM
-- **Optimal**: 32GB+ RAM (for larger models)
-
-### Model Download Times
-- Whisper Turbo: ~2-3 minutes
-- DeepSeek R1 8B: ~5-10 minutes
-- Llama 3.2 3B: ~2-3 minutes
-
-## Troubleshooting
-
-### Ollama Not Running
-```bash
-# Start Ollama service
-ollama serve
-
-# Check available models
-ollama list
-```
-
-### Audio Issues on macOS
-```bash
-# Install PortAudio for Apple Silicon
-brew install portaudio
-
-# Reinstall PyAudio
-pip uninstall pyaudio
-pip install --no-cache-dir pyaudio
-```
-
-### Model Not Found
-```bash
-# Pull the model manually
-ollama pull llama3.2:3b
-ollama pull mistral:7b
-ollama pull deepseek-r1:8b
-```
-
-### Permission Issues
-```bash
-# Grant terminal microphone access
-System Preferences → Security & Privacy → Microphone → Terminal
-```
-
-## Enhanced User Experience
-
-### Performance Metrics
-Each assistant response displays real-time performance metrics:
-- **Total Response Time**: Complete time from question to answer (e.g., "2.14s total")
-- **First Token Time**: Latency to first response chunk (e.g., "0.31s first")
-- **Tokens Per Second**: Generation speed (e.g., "18.5 tokens/s")
-
-Metrics appear as subtle blue badges below each message, helping you understand model performance and identify any latency issues.
-
-### Developer Tools & Debugging
-
-**Request/Response Logging**
-The application includes comprehensive logging for debugging and observability:
-- All WebSocket requests and responses are logged with ISO timestamps
-- Connection state changes are tracked and logged (connecting, connected, disconnected, error)
-- Enable/disable logging via `REQUEST_LOG_ENABLED` flag in `static/app.js`
-- Logs appear in browser console with color-coded prefixes:
-  - `[REQUEST]` - Outgoing WebSocket events
-  - `[RESPONSE]` - Incoming WebSocket events
-  - `[CONNECTION]` - Connection state changes
-
-**Example Console Output:**
-```
-[CONNECTION] 2025-01-22T19:30:00.123Z - State: connecting Initializing WebSocket connection
-[CONNECTION] 2025-01-22T19:30:01.456Z - State: connected Successfully connected to server
-[REQUEST] 2025-01-22T19:30:15.789Z - process_text {textLength: 21, enable_tts: true}
-[RESPONSE] 2025-01-22T19:30:16.012Z - response_chunk {model: "llama3.2:3b", length: 42}
-```
-
-This logging system helps diagnose:
-- WebSocket connection issues
-- Request/response timing
-- Model selection problems
-- TTS and audio processing issues
-
-### Visual Feedback
-- **Typing Dots Animation**: Animated dots appear while the assistant is generating a response
-- **Blinking Cursor**: Visual indicator during streaming responses
-- **Loading Overlays**: Full-screen loading indicators with progress bars for model operations
-- **Status Indicators**: Real-time status updates (Ready, Recording, Processing, Speaking)
-- **Model Identification**: Each assistant response shows which model generated it
-- **Speaker Buttons**: Click the 🔊 button on any assistant message to replay it with TTS
-- **Conversation Persistence**: Chat history automatically saves and restores on page refresh
-
-### Performance Optimizations
-- **Model Fallback**: Automatic fallback to working models when problematic models are selected
-- **Fast Model Switching**: Instant switching between available Ollama models
-- **Optimized Whisper**: Direct turbo model support for fastest speech recognition
-- **Streaming Responses**: Real-time response generation with visual indicators
-
-## Advanced Features
-
-### Custom System Prompts
-Edit the `system_prompt` in config.yaml to customize the assistant's personality:
-
-```yaml
-ollama:
-  system_prompt: |
-    You are a helpful coding assistant specializing in Python.
-    Provide concise, accurate responses with code examples.
-```
-
-### Conversation History
-Conversations are automatically saved to `logs/` directory with timestamps.
-
-### Response Caching
-Common responses are cached for instant replies. Configure in:
-
-```yaml
-performance:
-  cache_responses: true
-  max_cache_size: 100
-```
-
-## Development
-
-### Running in Development Mode
-```bash
-# Make sure Ollama Server is running
-ollama serve
-
-# Activate virtual environment
-source venv/bin/activate
-
-# Run the web server with auto-reload
-python web_assistant.py
-# Or use uvicorn directly:
-# uvicorn web_assistant:socket_app --reload --port 5001
-```
-
-The server runs with **uvicorn** in development mode with automatic code reloading enabled. Any changes to Python files will automatically restart the server.
-
-### API Documentation
-FastAPI provides automatic interactive API documentation:
-- **Swagger UI**: http://localhost:5001/docs
-- **ReDoc**: http://localhost:5001/redoc
-
-These interfaces allow you to:
-- View all available endpoints
-- Test API calls directly from the browser
-- See request/response schemas
-- Understand Pydantic models
-
-### Using Different Ports
-```bash
-# Edit web_assistant.py and change:
-uvicorn.run(
-    "web_assistant:socket_app",
-    host=host,
-    port=5001,  # Change to your preferred port
-    reload=debug_mode
-)
-
-# Or set via environment variable:
-export PORT=8000
-python web_assistant.py
-```
->>>>>>> fb3ace2b
-
-## Privacy & Security
-- **Local Priority**: Prefers local Ollama models unless specifically instructed to use cloud backends.
-- **Secure Provisioning**: Keeps API keys on the server (Sagan), so clients (Atom) only need to communicate with the local bridge.
+The system automatically detects and uses Metal Performance Shaders for acceleration on Apple Silicon.
 
 ---
 **Powering your remote intelligence.** 🚀