--- conflicted
+++ resolved
@@ -8,7 +8,6 @@
     api_key: not-needed
     base_url: /v1
 whisper:
-<<<<<<< HEAD
   mode: "remote"              # Options: local, remote
   remote_url: "http://192.168.7.224:5001/transcribe" # URL for remote transcription
   model: "small"              # Options: tiny, base, small, medium, large, turbo
@@ -27,28 +26,10 @@
   system_prompt: |
     You are a helpful voice assistant. Keep responses concise and natural for speech.
     Avoid using markdown, special characters, or formatting that doesn't work well when spoken aloud.
-=======
-  model: small
-  language: en
-  device: cpu
-  compute_type: int8
-ollama:
-  model: qwen3-vl:8b
-  fallback_model: mistral:latest
-  temperature: 0.7
-  max_tokens: 500
-  context_window: 4096
-  system_prompt: 'You are a helpful voice assistant. Keep responses concise and natural
-    for speech.
-
-    Avoid using markdown, special characters, or formatting that doesn''t work well
-    when spoken aloud.
-
->>>>>>> fb3ace2b
     Be conversational and friendly.
 
-    '
 lm_studio:
+
   model: openai/gpt-oss-20b
   fallback_model: qwen/qwen3-32b
   temperature: 0.7
